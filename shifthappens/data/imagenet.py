"""
This module provides functionality to access the predictions of a model for the ImageNet validation set.
Further, the predictions can be cached and loaded from the cache to reduce computational costs.
For path configuration please have a look at :py:module:shifthappens.config.
"""
import os
import shutil

import numpy as np
import torchvision.datasets as tv_datasets
import torchvision.transforms as tv_transforms

import shifthappens.config
import shifthappens.data.torch as sh_data_torch
from shifthappens.data.base import DataLoader


def _check_imagenet_folder():
    """
    Checks if path to the ImageNet validation set folder is defined, the folder
    exists and contains a thousand folders (one per class).
    """
    assert (
        shifthappens.config.imagenet_validation_path is not None
    ), "shifthappens.config.ImagenetValidationData path is not specified."
    assert os.path.exists(shifthappens.config.imagenet_validation_path), (
        "You have specified an incorrect path to the ImageNet validation set. "
        "Files not found at location specified in shifthappens.config.imagenet_validation_path."
    )
    assert (
<<<<<<< HEAD
        len([d_ for d_ in os.listdir(ImageNetValidationData)
             if os.path.isdir(os.path.join(ImageNetValidationData, d_))]) == 1000
    ), "ImageNetValidationData folder contains less or more folders than ImageNet classes."
=======
        len(
            [
                d_
                for d_ in os.listdir(shifthappens.config.imagenet_validation_path)
                if os.path.isdir(
                    os.path.join(shifthappens.config.imagenet_validation_path, d_)
                )
            ]
        )
        == 1000
    ), f"{shifthappens.config.imagenet_validation_path} folder contains less folders than ImageNet classes."
>>>>>>> d9175932


def get_imagenet_validation_loader(max_batch_size=128) -> DataLoader:
    """
    Creates a :py:class:`shifthappens.data.base.DataLoader` for the
    validation set of ImageNet. Note that the path to ImageNet validation set
    :py:attr:`shifthappens.config.imagenet_validation_path
    <shifthappens.config.Config.imagenet_validation_path>` must be specified.

    Args:
        max_batch_size: How many samples allowed per batch to load.

    Returns:
        ImageNet validation set data loader.
    """
    _check_imagenet_folder()
    transform = tv_transforms.Compose(
        [
            tv_transforms.ToTensor(),
            tv_transforms.Lambda(lambda x: x.permute(1, 2, 0)),
        ]
    )
    imagenet_val_dataset = sh_data_torch.IndexedTorchDataset(
        sh_data_torch.ImagesOnlyTorchDataset(
            tv_datasets.ImageFolder(
                root=shifthappens.config.imagenet_validation_path, transform=transform
            )
        )
    )

    imagenet_val_dataloader = DataLoader(
        imagenet_val_dataset, max_batch_size=max_batch_size
    )

    return imagenet_val_dataloader


def get_cached_predictions(cls) -> dict:
    """
    Checks whether there exist cached results for the model's class and if
    so, returns them. Note that the path to ImageNet validation set
    :py:attr:`shifthappens.config.imagenet_validation_path
    <shifthappens.config.Config.imagenet_validation_path>` must be specified.

    Args:
        cls: Model's class. Used for specifying folder name.

    Returns:
        Dictionary of loaded model predictions on ImageNet validation set.
    """
    assert shifthappens.config.cache_directory_path is not None, (
        "Cannot get cached model results. "
        "shifthappens.config.cache_directory_path is not specified."
    )

    load_path = os.path.join(
        shifthappens.config.cache_directory_path, cls.__class__.__name__, ""
    )

    assert os.path.exists(
        load_path
    ), f"Cannot get cached model results. {load_path} folder not found."
    assert (
        len(os.listdir(load_path)) != 0
    ), f"Cannot get cached model results. {load_path} folder is empty."

    result_dict = dict()
    for file in os.listdir(load_path):
        result = np.load(load_path + file)
        result_dict[file.rstrip(".npy")] = result
    return result_dict


def cache_predictions(cls, imagenet_validation_result):
    """
    Caches model predictions in cls-named folder and load model predictions
    from it. Note that the path to ImageNet validation set
    :py:attr:`shifthappens.config.imagenet_validation_path
    <shifthappens.config.Config.imagenet_validation_path>` must be specified
    as well as :py:attr:`shifthappens.config.cache_directory_path
    <shifthappens.config.Config.cache_directory_path>`.

    Args:
        cls: Model's class. Used for specifying folder name.
        imagenet_validation_result (ModelResult): Model's prediction on ImageNet
            validation set.
    """

    assert (
        shifthappens.config.cache_directory_path is not None
    ), "Cannot cache model results. shifthappens.config.cache_directory_path is not specified."
    save_path = os.path.join(
        shifthappens.config.cache_directory_path, cls.__class__.__name__, ""
    )

    if os.path.exists(save_path):
        shutil.rmtree(save_path)
    os.makedirs(save_path)

    for result_type in imagenet_validation_result.__slots__:
        result = getattr(imagenet_validation_result, str(result_type))
        if result is not None:
            np.save(save_path + str(result_type), result)


def is_cached(cls) -> bool:
    """
    Checks if model's results are cached in cls-named folder. Note that the
    path to the ImageNet validation set
    :py:attr:`shifthappens.config.imagenet_validation_path
    <shifthappens.config.Config.imagenet_validation_path>` must be specified
    as well as :py:attr:`shifthappens.config.cache_directory_path
    <shifthappens.config.Config.cache_directory_path>`.

    Args:
        cls: Model's class. Used for specifying folder name.

    Returns:
        ``True`` if model's results are cached, ``False`` otherwise.
    """
    assert shifthappens.config.cache_directory_path is not None, (
        "Cannot find cached model results. "
        "shifthappens.config.cache_directory_path path is not specified. "
    )
    load_path = os.path.join(
        shifthappens.config.cache_directory_path, cls.__class__.__name__, ""
    )

    try:
        cached_files = os.listdir(load_path)
    except FileNotFoundError:
        print(f"There is no cached model results on ImageNet at {load_path}.")
        return False
    return True


def load_imagenet_targets() -> np.ndarray:
    """
    Returns the ground-truth labels of the ImageNet valdation set.
    """
    _check_imagenet_folder()
    return tv_datasets.ImageFolder(
        root=shifthappens.config.imagenet_validation_path
    ).targets<|MERGE_RESOLUTION|>--- conflicted
+++ resolved
@@ -28,11 +28,6 @@
         "Files not found at location specified in shifthappens.config.imagenet_validation_path."
     )
     assert (
-<<<<<<< HEAD
-        len([d_ for d_ in os.listdir(ImageNetValidationData)
-             if os.path.isdir(os.path.join(ImageNetValidationData, d_))]) == 1000
-    ), "ImageNetValidationData folder contains less or more folders than ImageNet classes."
-=======
         len(
             [
                 d_
@@ -44,7 +39,6 @@
         )
         == 1000
     ), f"{shifthappens.config.imagenet_validation_path} folder contains less folders than ImageNet classes."
->>>>>>> d9175932
 
 
 def get_imagenet_validation_loader(max_batch_size=128) -> DataLoader:
